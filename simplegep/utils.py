import argparse
import gc
import logging
import os
import random
import time
from pathlib import Path
import numpy as np
import torch
from tqdm import tqdm


def parse_args(description: str):
    parser = argparse.ArgumentParser(description=description)
    project_dir = Path(__file__).resolve().parent
    ## general arguments
    parser.add_argument('--dataset', default='cifar10', type=str, help='dataset name')
    parser.add_argument('--data_root', default=project_dir / 'data', type=str, help='dataset directory')
    parser.add_argument('--log_root', default=project_dir / 'log', type=str, help='log directory')
    parser.add_argument('--log_level', default='DEBUG', type=str, choices=['DEBUG', 'INFO'],
                        help='log level: DEBUG, INFO Default: DEBUG.')
    parser.add_argument('--resume', '-r', action='store_true', help='resume from checkpoint')
    parser.add_argument('--sess', default='tiny4_cifar10', type=str, help='session name')
    parser.add_argument('--model_name', default='tiny_cifar_net_4', type=str, help='model name')
    parser.add_argument('--loss_function', default='cross_entropy', type=str, help='loss function name')
    parser.add_argument('--optimizer', default='adam', type=str, help='optimizer name')
    parser.add_argument('--seed', default=2, type=int, help='random seed')
    parser.add_argument('--weight_decay', default=0., type=float, help='weight decay')
    parser.add_argument('--batchsize', default=256, type=int, help='batch size')
    parser.add_argument('--num_epochs', default=30, type=int, help='total number of epochs')
    parser.add_argument('--lr', default=0.001, type=float, help='base learning rate (default=0.1)')
    parser.add_argument('--momentum', default=0.9, type=float, help='value of momentum')

    ## arguments for learning with differential privacy
    parser.add_argument('--dp_method', default="dp_sgd", choices=['dp_sgd', 'gep'],
                        help='Differential privacy method: dp_sgd, gep. Default: dp_sgd.')
    parser.add_argument('--private', '-p', action='store_true', help='enable differential privacy')
    parser.add_argument('--dynamic_noise', action='store_true', help='varying noise levels for each epoch')
    parser.add_argument('--dynamic_noise_high_factor', default=10., type=float, help='highest noise factor for varying mechanism')
    parser.add_argument('--dynamic_noise_low_factor', default=0.1, type=float, help='lowest noise factor for varying mechanism')
    parser.add_argument('--decrease_shape', default='linear', type=str, choices=['linear', 'geometric', 'logarithmic'])

    parser.add_argument('--clip_strategy', default='median', type=str, choices=['value', 'median', 'max'],
                        help='clip strategy name: value, median, max')
    parser.add_argument('--clip_value', default=5., type=float, help='gradient clipping bound')
    parser.add_argument('--eps', default=8., type=float, help='privacy parameter epsilon')

    ## arguments for GEP
    parser.add_argument('--embedder', default='svd', type=str, choices=['svd', 'kernel_pca'], help='embedder name for GEP')
<<<<<<< HEAD
    parser.add_argument('--num_basis', default=100, type=int, help='total number of basis elements')
=======
    parser.add_argument('--kernel_type', default='rbf', type=str, choices=["linear", "rbf", "poly", "sigmoid", "cosine"], help='embedder name for GEP')
    parser.add_argument('--num_basis', default=1000, type=int, help='total number of basis elements')
    parser.add_argument('--grads_history_size', default=1000, type=int, help='total number of history grads to keep for basis calculation')
>>>>>>> a79d54dd

    parser.add_argument('--real_labels', action='store_true', help='use real labels for auxiliary dataset')
    parser.add_argument('--aux_dataset', default='imagenet', type=str,
                        help='name of the public dataset, [cifar10, cifar100, imagenet]')
    parser.add_argument('--aux_data_size', default=2000, type=int, help='size of the auxiliary dataset')
    parser.add_argument('--wandb', type=bool, default=True, help='enable wandb')

    args = parser.parse_args()
    return args

def load_checkpoint(checkpoint_path: str, net: torch.nn.Module, optimizer):
    checkpoint_path = Path(checkpoint_path)
    assert checkpoint_path.exists(), f'Requested checkpoint {checkpoint_path} does not exist'

    checkpoint = torch.load(checkpoint_path, weights_only=True)

    net.load_state_dict(checkpoint['model_state_dict'])
    optimizer.load_state_dict(checkpoint['optimizer_state_dict'])
    epoch = checkpoint['epoch']
    acc = checkpoint['acc']
    seed = checkpoint['seed']
    rng_state = checkpoint['rng_state']
    return epoch, acc, seed, rng_state


def save_checkpoint(net, optimizer, acc, epoch, seed, sess):
    state = {
        'model_state_dict': net.state_dict(),
        'optimizer_state_dict': optimizer.state_dict(),
        'acc': acc,
        'epoch': epoch,
        'seed': seed,
        'rng_state': torch.get_rng_state(),
    }

    if not os.path.isdir('checkpoint'):
        os.mkdir('checkpoint')
    torch.save(state, './checkpoint/' + sess + f'epoch_{epoch}_acc_{acc}.ckpt')


def set_seed(seed, cudnn_enabled=True):
    """for reproducibility

    :param seed:
    :return:
    """

    np.random.seed(seed)
    random.seed(seed)

    torch.manual_seed(seed)
    if torch.cuda.is_available():
        torch.cuda.manual_seed(seed)
        torch.cuda.manual_seed_all(seed)

    torch.backends.cudnn.enabled = cudnn_enabled
    torch.backends.cudnn.benchmark = False
    torch.backends.cudnn.deterministic = True


def set_logger(logger_name: str, log_dir: str, level=logging.INFO) -> logging.Logger:
    logger = logging.getLogger(logger_name)
    logger.setLevel(level)
    formatter = logging.Formatter('%(asctime)s - %(name)s - %(levelname)s - %(message)s')
    console_handler = logging.StreamHandler()
    console_handler.setLevel(level)
    console_handler.setFormatter(formatter)
    logger.addHandler(console_handler)

    log_dir = Path(log_dir)
    log_dir.mkdir(exist_ok=True)
    file_handler = logging.FileHandler(log_dir / f'{logger_name}_{time.asctime()}.log')
    file_handler.setLevel(level)
    file_handler.setFormatter(formatter)
    logger.addHandler(file_handler)
    return logger


@torch.no_grad()
def eval_model(net, loss_function, loader):
    net.eval()
    test_loss = 0
    correct = 0
    total = 0
    all_correct = []
    with torch.no_grad():
        pbar = tqdm(enumerate(loader), total=len(loader))
        for batch_idx, (inputs, targets) in pbar:

            inputs, targets = inputs.cuda(), targets.cuda()
            outputs = net(inputs)
            loss = loss_function(outputs, targets)
            step_loss = loss.item()

            step_loss /= inputs.shape[0]

            test_loss += step_loss
            _, predicted = torch.max(outputs.data, 1)
            total += targets.size(0)
            correct_idx = predicted.eq(targets.data).cpu()
            all_correct += correct_idx.numpy().tolist()
            correct += correct_idx.sum()
            batch_acc = correct_idx.sum() / targets.size(0)

            pbar.set_description(f'Batch {batch_idx}/{len(loader)} test batch loss {step_loss:.2f}'
                                 f' test accuracy {batch_acc:.2f}')

            inputs, targets, outputs, loss = (inputs.detach().cpu(), targets.detach().cpu(),
                                              outputs.detach().cpu(), loss.detach().cpu())
            inputs, targets, outputs, loss = None, None, None, None
            del inputs, targets, outputs, loss
            gc.collect()
            torch.cuda.empty_cache()

        test_acc = 100. * float(correct) / float(total)
        test_loss = test_loss / batch_idx

    return test_loss, test_acc<|MERGE_RESOLUTION|>--- conflicted
+++ resolved
@@ -47,13 +47,9 @@
 
     ## arguments for GEP
     parser.add_argument('--embedder', default='svd', type=str, choices=['svd', 'kernel_pca'], help='embedder name for GEP')
-<<<<<<< HEAD
-    parser.add_argument('--num_basis', default=100, type=int, help='total number of basis elements')
-=======
     parser.add_argument('--kernel_type', default='rbf', type=str, choices=["linear", "rbf", "poly", "sigmoid", "cosine"], help='embedder name for GEP')
     parser.add_argument('--num_basis', default=1000, type=int, help='total number of basis elements')
     parser.add_argument('--grads_history_size', default=1000, type=int, help='total number of history grads to keep for basis calculation')
->>>>>>> a79d54dd
 
     parser.add_argument('--real_labels', action='store_true', help='use real labels for auxiliary dataset')
     parser.add_argument('--aux_dataset', default='imagenet', type=str,
@@ -168,7 +164,7 @@
             gc.collect()
             torch.cuda.empty_cache()
 
-        test_acc = 100. * float(correct) / float(total)
+        test_acc = 100.*float(correct)/float(total)
         test_loss = test_loss / batch_idx
 
     return test_loss, test_acc