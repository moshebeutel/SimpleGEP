import math
from functools import partial
from typing import Sequence

import numpy as np
from tqdm import trange, tqdm
from simplegep.dp.rdp_accountant import compute_rdp, get_privacy_spent, get_sigma


def get_epsilon_from_epsilon_bar(epsilon_bar: float, alpha: float, delta: float):
    """
    Convert Rényi DP budget (epsilon_bar) to approximate DP epsilon.

    Parameters:
        epsilon_bar (float): Rényi DP budget at order alpha (a.k.a. epsilon-bar).
        alpha (float): Rényi order (> 1).
        delta (float): Target delta for (epsilon, delta)-DP.

    Returns:
        float: The corresponding (approximate) DP epsilon.
    """
    return epsilon_bar - math.log(delta) / (alpha - 1)


def get_epsilon_bar_from_epsilon(epsilon: float, alpha: float, delta: float):
    """
    Convert approximate DP epsilon to Rényi DP budget (epsilon_bar) at a given order.

    Parameters:
        epsilon (float): (Approximate) DP epsilon.
        alpha (float): Rényi order (> 1).
        delta (float): Target delta for (epsilon, delta)-DP.

    Returns:
        float: The corresponding Rényi DP budget (epsilon-bar).
    """
    return epsilon + math.log(delta) / (alpha - 1)


def privacy_budget_left(sampling_prob: float, steps: int, cur_sigma: float, delta: float, rdp_orders: int=32) -> tuple[float, float]:
    """
    Compute the consumed epsilon and its Rényi counterpart (epsilon-bar) for a Gaussian mechanism
    under Poisson subsampling, given current noise level and iterations.

    Parameters:
        sampling_prob (float): Sampling probability q per step (e.g., batch_size / dataset_size).
        steps (int | list[int]): Number of steps (iterations). If a list is supplied, its interpretation
            depends on the downstream accountant function usage.
        cur_sigma (float): Noise multiplier (std/sensitivity).
        delta (float): Target delta for (epsilon, delta)-DP.
        rdp_orders (int): Upper bound (exclusive) for even Rényi orders to evaluate, starting from 2.

    Returns:
        tuple[float, float]:
            - cur_eps (float): Spent (approximate) DP epsilon up to the specified steps.
            - epsilon_bar (float): Corresponding Rényi DP budget at the optimal order chosen by the accountant.
    """
    orders = np.arange(2, rdp_orders, 2.0)
    rdp = compute_rdp(sampling_prob, cur_sigma, steps, orders)
    cur_eps, _, opt_order = get_privacy_spent(orders, rdp, target_delta=delta)
    # print(f"Current eps: {cur_eps} optimal order {opt_order} current sigma {cur_sigma} rdp {rdp}")
    epsilon_bar = get_epsilon_bar_from_epsilon(cur_eps, opt_order, delta)
    # print(f"epsilon_bar: {epsilon_bar}")
    return float(cur_eps), epsilon_bar


def calc_privacy_spent_by_sigmas_and_probs(qlist: list[float], eps: float, delta: float, sigmas: Sequence[float], alpha: int=32) -> tuple[list[float], list[float]]:
    """
    Accumulate privacy spending across epochs with varying sampling probabilities and noise multipliers.

    Iteratively aggregates epsilon-bar over epochs, converts it to epsilon at a fixed alpha,
    and stops when the target epsilon would be exceeded.

    Parameters:
        qlist (list[float]): Sampling probabilities per epoch.
        eps (float): Target epsilon to not exceed.
        delta (float): Target delta for (epsilon, delta)-DP.
        sigmas (Sequence[float]): Noise multipliers (std/sensitivity) per epoch.
        alpha (float): Fixed Rényi order used to convert epsilon-bar to epsilon.

    Returns:
        tuple[list[float], list[float]]:
            - accumulated_epsilon_list: Epsilon after each epoch (monotone non-decreasing, truncated before exceeding eps).
            - accumulated_epsilon_bar_list: Corresponding accumulated epsilon-bar after each epoch.
    """
    assert len(qlist) == len(sigmas), (f'Expected qlist and sigmas to have the same length,'
                                       f' but got {len(qlist)} and {len(sigmas)} respectively.')
    accumulated_epsilon_bar, accumulated_epsilon = 0.0, 0.0
    accumulated_epsilon_bar_list, accumulated_epsilon_list = [], []
    steps_in_epoch = [int(1 / q) for q in qlist]
    pbar = tqdm(zip(sigmas, qlist), total=len(sigmas))
    for sigma, q in pbar:
        epsilon, epsilon_bar = privacy_budget_left(q, steps_in_epoch, sigma, delta)
        accumulated_epsilon_bar += epsilon_bar
        accumulated_epsilon = get_epsilon_from_epsilon_bar(accumulated_epsilon_bar, alpha, delta)
        if accumulated_epsilon > eps:
            break
        pbar.set_description(
            f"accumulated epsilon: {accumulated_epsilon} accumulated epsilon bar: {accumulated_epsilon_bar}")
        accumulated_epsilon_list.append(float(accumulated_epsilon))
        accumulated_epsilon_bar_list.append(float(accumulated_epsilon_bar))

    return accumulated_epsilon_list, accumulated_epsilon_bar_list


def calc_privacy_spent_by_sigma(q, eps, delta, sigmas, alpha=32):
    """
    Accumulate privacy spending across epochs with a fixed sampling probability and varying noise multipliers.

    Parameters:
        q (float): Sampling probability per step.
        eps (float): Target epsilon to not exceed.
        delta (float): Target delta for (epsilon, delta)-DP.
        sigmas (Sequence[float]): Noise multipliers (std/sensitivity) per epoch.
        alpha (float): Fixed Rényi order used to convert epsilon-bar to epsilon.

    Returns:
        tuple[list[float], list[float]]:
            - accumulated_epsilon_list: Epsilon after each epoch (monotone non-decreasing, truncated before exceeding eps).
            - accumulated_epsilon_bar_list: Corresponding accumulated epsilon-bar after each epoch.
    """
    accumulated_epsilon_bar, accumulated_epsilon = 0.0, 0.0
    accumulated_epsilon_bar_list, accumulated_epsilon_list = [], []
    steps_in_epoch = int(1 / q)
    pbar = trange(len(sigmas))
    for sigma in sigmas:
        epsilon, epsilon_bar = privacy_budget_left(q, steps_in_epoch, sigma, delta)
        accumulated_epsilon_bar += epsilon_bar
        accumulated_epsilon = get_epsilon_from_epsilon_bar(accumulated_epsilon_bar, alpha, delta)
        if accumulated_epsilon > eps:
            break
        pbar.set_description(
            f"accumulated epsilon: {accumulated_epsilon} accumulated epsilon bar: {accumulated_epsilon_bar}")
        accumulated_epsilon_list.append(float(accumulated_epsilon))
        accumulated_epsilon_bar_list.append(float(accumulated_epsilon_bar))

    return accumulated_epsilon_list, accumulated_epsilon_bar_list


def get_renyi_gaussian_sigma(sensitivity: float, alpha: float, epsilon_bar: float):
    """
    Compute the Gaussian noise multiplier (std/sensitivity) that satisfies a given Rényi DP budget.

    For the Gaussian mechanism under RDP, sigma = sqrt(alpha * sensitivity^2 / (2 * epsilon_bar)).

    Parameters:
        sensitivity (float): L2-sensitivity of the query/mechanism.
        alpha (float): Rényi order (> 1).
        epsilon_bar (float): Target Rényi DP budget at order alpha.

    Returns:
        float: Required noise multiplier (std/sensitivity).
    """
    return np.sqrt(np.array([((sensitivity ** 2.0) * alpha) / (2.0 * epsilon_bar)])).item()


def search_for_optimal_alpha(epsilon: float, deltas: list[float], alphas: list[float]):
    """
    For each delta, search over a set of Rényi orders to find the one inducing the smallest Gaussian sigma.

    Parameters:
        epsilon (float): Target (approximate) DP epsilon.
        deltas (list[float]): Candidate delta values.
        alphas (list[float]): Candidate Rényi orders to evaluate.

    Returns:
        tuple[dict[float, list[float]], dict[float, float]]:
            - sigmas_for_delta: Mapping delta -> list of sigma values corresponding to each alpha.
            - optimal_order_for_delta: Mapping delta -> alpha that minimizes sigma.
    """
    optimal_order_for_delta, sigmas_for_delta = {}, {}
    for delta in deltas:
        sigmas = [get_renyi_gaussian_sigma(sensitivity=1.0, alpha=alpha,
                                           epsilon_bar=get_epsilon_bar_from_epsilon(epsilon=epsilon, delta=delta,
                                                                                    alpha=alpha)) for alpha in alphas]
        # print(f"Sigmas for delta {delta}: {sigmas}")
        not_nan_sigmas = [sigma for sigma in sigmas if not np.isnan(sigma)]
        # print(f"Not nan sigmas for delta {delta}: {not_nan_sigmas}")
        min_val = min(not_nan_sigmas)
        # print(f"Min sigma value for delta {delta}: {min_val}")
        optimal_order = alphas[sigmas.index(min_val)]
        # print(f"Optimal order for delta {delta}: {optimal_order}")
        optimal_order_for_delta[delta] = optimal_order
        sigmas_for_delta[delta] = sigmas
    #     # optimal_orders_dict[8.0] = optimal_order
    #     if print_min_sigma:
    #         print(f'Delta {delta}: \t Minimal sigma value is {min_val} for order {optimal_order}. rdp (epsilon bar) is {get_epsilon_bar_from_epsilon(epsilon=epsilon, delta=delta, alpha=optimal_order)}')
    #     plt.plot(alphas, sigmas, label=f'delta {delta}');
    # plt.title(f'RDP values vs. order for epsilon={epsilon}');
    # plt.legend();
    # plt.xlabel("Reny'i Orders (alphas)");
    # plt.ylabel("Noise Multiplier (std/sensitivity)");
    return sigmas_for_delta, optimal_order_for_delta


def linear_decrease(upper_bound, lower_bound, num_values):
    """
    Generate a linearly decreasing sequence from upper_bound to lower_bound (exclusive of endpoint in step size).

    Parameters:
        upper_bound (float): Starting value.
        lower_bound (float): Ending value.
        num_values (int): Number of values to generate.

    Returns:
        list[float]: Sequence of length num_values decreasing approximately linearly.
    """
    diff = (upper_bound - lower_bound) / num_values
    return [upper_bound - diff * i for i in range(num_values)]


def geometric_decrease(upper_bound, lower_bound, num_values):
    """
    Generate a geometrically decreasing sequence from upper_bound to lower_bound.

    Parameters:
        upper_bound (float): Starting value (> 0).
        lower_bound (float): Ending value (> 0, < upper_bound).
        num_values (int): Number of values to generate.

    Returns:
        list[float]: Sequence of length num_values decreasing geometrically.
    """
    factor = (lower_bound / upper_bound) ** (1 / num_values)
    return [upper_bound * factor ** i for i in range(num_values)]


# def geometric_decrease(upper_bound, lower_bound, num_values, curvature_exponent=1.0):
#     base_factor = (lower_bound / upper_bound) ** (1 / num_values)
#     return [
#         upper_bound * (base_factor ** (i ** curvature_exponent))
#         for i in range(1, num_values+1)
#     ]
# def geometric_decrease(upper_bound, lower_bound, num_values, curvature_exponent=1.0):
#     return [
#         upper_bound * ((lower_bound / upper_bound) ** ((i / (num_values - 1)) ** curvature_exponent))
#         for i in range(num_values)
#     ]


def logarithmic_decrease(upper_bound, lower_bound, num_values):
    """
    Generate a decreasing sequence using a convex mapping of a normalized domain, yielding a
    faster drop early on and slower later (log-like behavior via convex functions).

    Parameters:
        upper_bound (float): Starting value.
        lower_bound (float): Ending value.
        num_values (int): Number of values to generate.

    Returns:
        list[float]: Sequence of length num_values decreasing with a convex profile.
    """
    # Convex functions
    funcs = {
        r"$x^2$": lambda x: x ** 2,
        r"$x^3$": lambda x: x ** 3,
        r"$e^x$ (normalized)": lambda x: (np.exp(x) - 1) / (np.e - 1)
    }

    def convex_subdivision(a, b, n, func):
        t = np.linspace(0, 1, n)
        return a - (a - b) * func(t)

    # return convex_subdivision(upper_bound, lower_bound, num_values, func=funcs[r"$x^2$"])
    return convex_subdivision(upper_bound, lower_bound, num_values, func=funcs[r"$x^3$"])
    # return convex_subdivision(upper_bound, lower_bound, num_values, func=funcs[r"$e^x$ (normalized)"])


def step_decrease(upper_bound, lower_bound, num_values, upper_ratio=0.84):
    """
    Generate a step-wise decreasing sequence with two plateaus.

    Parameters:
        upper_bound (float): Value for the initial plateau.
        lower_bound (float): Value for the final plateau.
        num_values (int): Total number of values to generate.
        upper_ratio (float): Fraction of the sequence at the upper plateau (in [0, 1]).

    Returns:
        list[float]: Sequence with an initial segment at upper_bound followed by lower_bound.
    """
    num_step_upper = int(upper_ratio * num_values)
    num_step_lower = num_values - num_step_upper
    sigam_factors = [upper_bound] * num_step_upper + [lower_bound] * num_step_lower
    return sigam_factors


def get_decrease_function(args):
    """
    Resolve a named decrease schedule function from CLI/args.

    Parameters:
        args: An object with attribute 'decrease_shape' being one of:
              {'linear', 'geometric', 'logarithmic', 'step'}.

    Returns:
        Callable: The corresponding schedule function taking (upper_bound, lower_bound, num_values).

    Raises:
        AssertionError: If args.decrease_shape is not a supported value.
    """
    get_decrease_function.hub = {'linear': linear_decrease,
                                 'geometric': geometric_decrease,
                                 'logarithmic': logarithmic_decrease,
                                 'step': step_decrease}
    assert args.decrease_shape in ['linear', 'geometric', 'logarithmic', 'step'], (
        f"Unknown decrease shape {args.decrease_shape}."
        f" Expected one of 'linear', 'geometric', 'logarithmic', 'step'.")
    return get_decrease_function.hub[args.decrease_shape]


def get_varying_sigma_values(q, n_epoch, eps, delta,
                             initial_sigma_factor, final_sigma_factor, decrease_func,
                             extra_noise_units=0, noise_for_step=0, alpha=32):
    """
    Construct a per-epoch sigma schedule that decreases over time, and compute cumulative privacy spending.

    The base sigma is computed to meet (eps, delta)-DP with fixed q over n_epoch if sigma were constant.
    The provided decrease_func scales this base sigma between initial_sigma_factor and final_sigma_factor.
    Optionally, additional noise can be added for a prefix of epochs.

    Parameters:
        q (float): Sampling probability per step.
        n_epoch (int): Number of epochs (length of the schedule).
        eps (float): Target epsilon for budgeting.
        delta (float): Target delta for (epsilon, delta)-DP.
        initial_sigma_factor (float): Multiplier for the initial epoch (> final_sigma_factor).
        final_sigma_factor (float): Multiplier for the final epoch (> 0).
        decrease_func (Callable): Function that returns a sequence of factors of length n_epoch.
        extra_noise_units (int, optional): Total units of additive noise to distribute at the beginning. Default: 0.
        noise_for_step (int, optional): Add this amount to each of the earliest epochs while budgeted by extra_noise_units. Default: 0.
        alpha (float, optional): Fixed Rényi order for converting epsilon-bar to epsilon. Default: 32.

    Returns:
        tuple[np.ndarray, list[float], list[float], float]:
            - sigmas (np.ndarray): The sigma schedule truncated so cumulative epsilon does not exceed eps.
            - accumulated_epsilon_list (list[float]): Epsilon after each kept epoch.
            - accumulated_epsilon_bar_list (list[float]): Epsilon-bar after each kept epoch.
            - sigma_orig (float): The base sigma before applying factors.

    Raises:
        AssertionError: If initial/final sigma factors are invalid.
    """
    assert initial_sigma_factor > final_sigma_factor, "Initial sigma factor must be greater than final sigma factor"
    assert final_sigma_factor > 0, "Final sigma factor must be greater than 0"

    steps_in_epoch = int(1 / q)
    sigma_orig, previous_eps = get_sigma(q=q, T=steps_in_epoch * n_epoch, eps=eps, delta=delta)
    decrease_factors = decrease_func(initial_sigma_factor, final_sigma_factor, n_epoch)
    sigmas = np.array([sigma_orig * sigma_factor for sigma_factor in decrease_factors])
    if extra_noise_units > 0:
        steps_to_add = extra_noise_units // noise_for_step
        sigmas[:steps_to_add] = sigmas[:steps_to_add] + noise_for_step
    accumulated_epsilon_list, accumulated_epsilon_bar_list = calc_privacy_spent_by_sigma(q, eps, delta, sigmas, alpha)
    num_epochs_to_reach_eps = len(accumulated_epsilon_list)
    return sigmas[:num_epochs_to_reach_eps], accumulated_epsilon_list, accumulated_epsilon_bar_list, sigma_orig


if __name__ == "__main__":
    import matplotlib

    matplotlib.use('TkAgg')
    import matplotlib.pyplot as plt

<<<<<<< HEAD
    batchsize = 32
=======
    batchsize = 1024
>>>>>>> 7c121be2
    n_training = 50_000
    n_epoch = 200
    delta = 1 / n_training
    epsilon = 8
<<<<<<< HEAD
    initial_sigma_factor = 3.2
    final_sigma_factor = 0.61
=======
    # initial_sigma_factor = 1.0
    # final_sigma_factor = 0.3
    # # final_sigma_factor = 0.64
>>>>>>> 7c121be2
    sampling_prob = batchsize / n_training
    first_sampling_prob = sampling_prob
    steps = int(n_epoch / sampling_prob)
    # alphas = list(range(2, 100))
    alpha = 32   # 32

    cur_sigma, previous_eps = get_sigma(q=sampling_prob, T=steps, eps=epsilon, delta=delta)
    print(f"cur sigma: {cur_sigma}")
    print(f"previous eps: {previous_eps}")

    base_sigma = 1.53
    switch_epoch = 128
    sigmas = [base_sigma] * switch_epoch
    accumulated_epsilon_list, accumulated_epsilon_bar_list = calc_privacy_spent_by_sigma(q = sampling_prob,
                                                                                         eps = epsilon,
                                                                                         delta = delta,
                                                                                         sigmas = sigmas,
                                                                                         alpha = alpha)
    print(f"Accumulated epsilon list: {accumulated_epsilon_list}")
    print(f"Accumulated epsilon bar list: {accumulated_epsilon_bar_list}")
    print(f"Final epsilon: {accumulated_epsilon_list[-1]}")
    print(f"Final epsilon bar: {accumulated_epsilon_bar_list[-1]}")
    total_renyi_budget = get_epsilon_bar_from_epsilon(epsilon=epsilon, alpha=alpha, delta=delta)
    print(f"Total RDP budget: {total_renyi_budget}")
    left_renyi_budget = total_renyi_budget - accumulated_epsilon_bar_list[-1]
    print(f"Left RDP budget: {left_renyi_budget}")
    left_eps = get_epsilon_from_epsilon_bar(left_renyi_budget, alpha=alpha, delta=delta)

    batchsize = 256
    n_training = 50_000
    n_epoch = 200 - 128
    delta = 1 / n_training
    # epsilon = left_eps
    initial_sigma_factor = 1.0
    final_sigma_factor = 0.3
    # final_sigma_factor = 0.64
    sampling_prob = batchsize / n_training
    second_sampling_prob = sampling_prob
    steps = int(n_epoch / sampling_prob)
    alphas = list(range(2, 100))

    sigmas, accumulated_epsilon, accumulated_epsilon_bar, sigma_orig = get_varying_sigma_values(sampling_prob,
                                                                                                int(n_epoch),
                                                                                                eps = epsilon,
                                                                                                delta = delta,
                                                                                                initial_sigma_factor=initial_sigma_factor,
                                                                                                final_sigma_factor=final_sigma_factor,
                                                                                                decrease_func=linear_decrease,
                                                                                                alpha=alpha)
    print(f"accumulated epsilon bar: {accumulated_epsilon_bar}")
    print(f'accumulated epsilon: {accumulated_epsilon}')
    print(f'sigmas: {sigmas}')
    print(f"Number of sigmas: {len(sigmas)}")
    sigmas_above_orig = np.array(sigmas) > sigma_orig
    num_sigmas_above_orig = sum(sigmas_above_orig)
    print(f"Number of sigmas above original sigma: {num_sigmas_above_orig}")
    sigmas = [base_sigma] * switch_epoch + sigmas.tolist()
    qlist = [first_sampling_prob] * switch_epoch + [second_sampling_prob] * (len(sigmas) - switch_epoch)
    print(f"Number of sigmas: {len(sigmas)}")

    accumulated_epsilon_list, accumulated_epsilon_bar_list = calc_privacy_spent_by_sigma(q=sampling_prob,
                                                                                         eps=epsilon,
                                                                                         delta=delta,
                                                                                         sigmas=sigmas,
                                                                                         alpha=alpha)


    print(f"Accumulated epsilon list: {accumulated_epsilon_list}")
    print(f"Accumulated epsilon bar list: {accumulated_epsilon_bar_list}")
    print(f"Final epsilon: {accumulated_epsilon_list[-1]}")
    print(f"Final epsilon bar: {accumulated_epsilon_bar_list[-1]}")

    raise Exception("Stop")


    # sigmas, optimal_orders = search_for_optimal_alpha(epsilon=epsilon, deltas=[delta], alphas=alphas)
    # not_nan_sigmas = [sigma.item() for sigma in sigmas if not np.isnan(sigma)]
    # print(f"Not nan sigmas for delta {delta}: {not_nan_sigmas}")
    # min_val = min(not_nan_sigmas)
    # print(f"Min sigma value for delta {delta}: {min_v
    # optimal_order = alphas[sigmas.index(min_val)]
    # np_alphas = np.array(alphas)
    # optimal_order_index = np.argwhere(np_alphas == optimal_orders[delta]).item()
    # print(f'optimal ordr index: {optimal_order_index}')
    # sigma_optimal = sigmas[delta][optimal_order_index]
    # print(f"Optimal sigma for delta {delta}: {sigma_optimal}")
    # thirty_two_order = alphas[sigmas[delta].index(32.0)]
    # alphas = [32, 23, 23.1, 23.13, 23.129, 23.1285]
    # for alpha in alphas:
    #     thirty_two_order_index = np.argwhere(np_alphas == alpha)
    #     assert thirty_two_order_index.size <= 1, f"There is more than one index for alpha {alpha}"
    #     thirty_two_order_index = thirty_two_order_index.item() if thirty_two_order_index.size > 0 else None
    #     print(f'{alpha}_order index: {thirty_two_order_index}')
    #
    #     sigma_suboptimal = sigmas[delta][thirty_two_order_index] if thirty_two_order_index is not None else None
    #
    #     print(f"{alpha} sigma for delta {delta}: {sigma_suboptimal}")
    #
    # #
    # print(f"Optimal orders for (epsilon, delta) ({epsilon}, {delta}): {optimal_orders}")
    #
    # #
    # raise Exception("Stop")

    # Plot
    plt.figure(figsize=(10, 6))

    # curvatures = [0.5, 1.0]
    # curvatures = [1.0, 0.8,  1.1]
    # geometric_decrease_funcs = [partial(geometric_decrease, curvature_exponent=v) for v in curvatures]
    # for decrease_function in [linear_decrease, geometric_decrease, logarithmic_decrease]:
    # for decrease_function in [linear_decrease]:
    for decrease_function in [step_decrease]:
        # for crv, decrease_function in zip(curvatures, geometric_decrease_funcs):
        #     for extra_noise_units in [0, 10000]:
        #         if extra_noise_units == 0:
        #             continue
        #         for noise_for_step in [100, 1000]:
        for alpha in [23, 32]:
            # for decrease_function in [concave_decrease]:
            sigmas, accumulated_epsilon, accumulated_epsilon_bar, sigma_orig = get_varying_sigma_values(sampling_prob,
                                                                                                        int(n_epoch),
                                                                                                        epsilon,
                                                                                                        delta,
                                                                                                        initial_sigma_factor=initial_sigma_factor,
                                                                                                        final_sigma_factor=final_sigma_factor,
                                                                                                        decrease_func=decrease_function,
                                                                                                        alpha=alpha
                                                                                                        )
            # extra_noise_units=extra_noise_units,
            # noise_for_step=noise_for_step)
            # print(f"Decrease Function geometric curvature {crv} extra noise units {extra_noise_units}, {noise_for_step} for step")
            print(f"Decrease Function {decrease_function.__name__} alpha {alpha}")
            print('**************************************************')
            print(f"Number of sigmas: {len(sigmas)}")
            print(f'First sigma: {sigmas[0]}')
            print(f"Final sigma: {sigmas[-1]}")
            print(f'original sigma: {sigma_orig}')
            sigmas_above_orig = np.array(sigmas) > sigma_orig
            print(f"Number of sigmas above original sigma: {sum(sigmas_above_orig)}")
            print(f"Accumulated epsilons: {accumulated_epsilon}")
            print(f"Accumulated epsilon-bars: {accumulated_epsilon_bar}")
            print(f'Accumulated epsilon bar: {accumulated_epsilon_bar[-1]}')
            print(f'Accumulated epsilon    : {accumulated_epsilon[-1]}')

            # plt.plot(range(len(sigmas)), sigmas, label=f'geometric curvature exponent {crv}')
            # plt.scatter(range(len(sigmas)), sigmas, label=f'geometric curv exp {crv} extra {extra_noise_units}, {noise_for_step} for step')
            plt.plot(range(len(sigmas)), sigmas, label=f'{decrease_function.__name__}_alpha_{alpha}')

    plt.title(f"Sigma factor decrease from {initial_sigma_factor} to {final_sigma_factor}")
    plt.xlabel("Subdivision index")
    plt.ylabel("Value")
    plt.xlim(0, 201)
    plt.ylim(0, 10)
    plt.grid(True)
    plt.legend()
    plt.tight_layout()
    plt.show()<|MERGE_RESOLUTION|>--- conflicted
+++ resolved
@@ -363,23 +363,14 @@
     matplotlib.use('TkAgg')
     import matplotlib.pyplot as plt
 
-<<<<<<< HEAD
-    batchsize = 32
-=======
     batchsize = 1024
->>>>>>> 7c121be2
     n_training = 50_000
     n_epoch = 200
     delta = 1 / n_training
     epsilon = 8
-<<<<<<< HEAD
-    initial_sigma_factor = 3.2
-    final_sigma_factor = 0.61
-=======
     # initial_sigma_factor = 1.0
     # final_sigma_factor = 0.3
     # # final_sigma_factor = 0.64
->>>>>>> 7c121be2
     sampling_prob = batchsize / n_training
     first_sampling_prob = sampling_prob
     steps = int(n_epoch / sampling_prob)
@@ -522,8 +513,6 @@
             print(f"Number of sigmas above original sigma: {sum(sigmas_above_orig)}")
             print(f"Accumulated epsilons: {accumulated_epsilon}")
             print(f"Accumulated epsilon-bars: {accumulated_epsilon_bar}")
-            print(f'Accumulated epsilon bar: {accumulated_epsilon_bar[-1]}')
-            print(f'Accumulated epsilon    : {accumulated_epsilon[-1]}')
 
             # plt.plot(range(len(sigmas)), sigmas, label=f'geometric curvature exponent {crv}')
             # plt.scatter(range(len(sigmas)), sigmas, label=f'geometric curv exp {crv} extra {extra_noise_units}, {noise_for_step} for step')
