import math
from functools import partial

import numpy as np
from tqdm import trange
from simplegep.dp.rdp_accountant import compute_rdp, get_privacy_spent, get_sigma


def get_epsilon_from_epsilon_bar(epsilon_bar: float, alpha: float, delta: float):
    return epsilon_bar - math.log(delta) / (alpha - 1)


def get_epsilon_bar_from_epsilon(epsilon: float, alpha: float, delta: float):
    return epsilon + math.log(delta) / (alpha - 1)


def privacy_budget_left(sampling_prob, steps, cur_sigma, delta, rdp_orders=32):
    orders = np.arange(2, rdp_orders, 2.0)
    rdp = compute_rdp(sampling_prob, cur_sigma, steps, orders)
    cur_eps, _, opt_order = get_privacy_spent(orders, rdp, target_delta=delta)
    # print(f"Current eps: {cur_eps} optimal order {opt_order} current sigma {cur_sigma} rdp {rdp}")
    epsilon_bar = get_epsilon_bar_from_epsilon(cur_eps, opt_order, delta)
    # print(f"epsilon_bar: {epsilon_bar}")
    return float(cur_eps), epsilon_bar


def calc_privacy_spent_by_sigma(q, eps, delta, sigmas, alpha=32):
    accumulated_epsilon_bar, accumulated_epsilon = 0.0, 0.0
    accumulated_epsilon_bar_list, accumulated_epsilon_list = [], []
    steps_in_epoch = int(1 / q)
    pbar = trange(len(sigmas))
    for sigma in sigmas:
        epsilon, epsilon_bar = privacy_budget_left(q, steps_in_epoch, sigma, delta)
        accumulated_epsilon_bar += epsilon_bar
        accumulated_epsilon = get_epsilon_from_epsilon_bar(accumulated_epsilon_bar, alpha, delta)
        pbar.set_description(
            f"accumulated epsilon: {accumulated_epsilon} accumulated epsilon bar: {accumulated_epsilon_bar}")
        if accumulated_epsilon > eps:
            break
        accumulated_epsilon_list.append(float(accumulated_epsilon))
        accumulated_epsilon_bar_list.append(float(accumulated_epsilon_bar))

    return accumulated_epsilon_list, accumulated_epsilon_bar_list


def get_renyi_gaussian_sigma(sensitivity: float, alpha: float, epsilon_bar: float):
    return np.sqrt(np.array([((sensitivity ** 2.0) * alpha) / (2.0 * epsilon_bar)])).item()


def search_for_optimal_alpha(epsilon: float, deltas: list[float], alphas: list[float]):
    optimal_order_for_delta, sigmas_for_delta = {}, {}
    for delta in deltas:
        sigmas = [get_renyi_gaussian_sigma(sensitivity=1.0, alpha=alpha,
                                           epsilon_bar=get_epsilon_bar_from_epsilon(epsilon=epsilon, delta=delta,
                                                                                    alpha=alpha)) for alpha in alphas]
        # print(f"Sigmas for delta {delta}: {sigmas}")
        not_nan_sigmas = [sigma for sigma in sigmas if not np.isnan(sigma)]
        # print(f"Not nan sigmas for delta {delta}: {not_nan_sigmas}")
        min_val = min(not_nan_sigmas)
        # print(f"Min sigma value for delta {delta}: {min_val}")
        optimal_order = alphas[sigmas.index(min_val)]
        # print(f"Optimal order for delta {delta}: {optimal_order}")
        optimal_order_for_delta[delta] = optimal_order
        sigmas_for_delta[delta] = sigmas
    #     # optimal_orders_dict[8.0] = optimal_order
    #     if print_min_sigma:
    #         print(f'Delta {delta}: \t Minimal sigma value is {min_val} for order {optimal_order}. rdp (epsilon bar) is {get_epsilon_bar_from_epsilon(epsilon=epsilon, delta=delta, alpha=optimal_order)}')
    #     plt.plot(alphas, sigmas, label=f'delta {delta}');
    # plt.title(f'RDP values vs. order for epsilon={epsilon}');
    # plt.legend();
    # plt.xlabel("Reny'i Orders (alphas)");
    # plt.ylabel("Noise Multiplier (std/sensitivity)");
    return sigmas_for_delta, optimal_order_for_delta


def linear_decrease(upper_bound, lower_bound, num_values):
    diff = (upper_bound - lower_bound) / num_values
    return [upper_bound - diff * i for i in range(num_values)]


def geometric_decrease(upper_bound, lower_bound, num_values):
    factor = (lower_bound / upper_bound) ** (1 / num_values)
    return [upper_bound * factor ** i for i in range(num_values)]


# def geometric_decrease(upper_bound, lower_bound, num_values, curvature_exponent=1.0):
#     base_factor = (lower_bound / upper_bound) ** (1 / num_values)
#     return [
#         upper_bound * (base_factor ** (i ** curvature_exponent))
#         for i in range(1, num_values+1)
#     ]
# def geometric_decrease(upper_bound, lower_bound, num_values, curvature_exponent=1.0):
#     return [
#         upper_bound * ((lower_bound / upper_bound) ** ((i / (num_values - 1)) ** curvature_exponent))
#         for i in range(num_values)
#     ]


def logarithmic_decrease(upper_bound, lower_bound, num_values):
    # Convex functions
    funcs = {
        r"$x^2$": lambda x: x ** 2,
        r"$x^3$": lambda x: x ** 3,
        r"$e^x$ (normalized)": lambda x: (np.exp(x) - 1) / (np.e - 1)
    }

    def convex_subdivision(a, b, n, func):
        t = np.linspace(0, 1, n)
        return a - (a - b) * func(t)

    # return convex_subdivision(upper_bound, lower_bound, num_values, func=funcs[r"$x^2$"])
    return convex_subdivision(upper_bound, lower_bound, num_values, func=funcs[r"$x^3$"])
    # return convex_subdivision(upper_bound, lower_bound, num_values, func=funcs[r"$e^x$ (normalized)"])


def step_decrease(upper_bound, lower_bound, num_values, upper_ratio=0.84):
    num_step_upper = int(upper_ratio * num_values)
    num_step_lower = num_values - num_step_upper
    sigam_factors = [upper_bound] * num_step_upper + [lower_bound] * num_step_lower
    return sigam_factors


def get_decrease_function(args):
    get_decrease_function.hub = {'linear': linear_decrease,
                                 'geometric': geometric_decrease,
                                 'logarithmic': logarithmic_decrease,
                                 'step': step_decrease}
    assert args.decrease_shape in ['linear', 'geometric', 'logarithmic', 'step'], (
        f"Unknown decrease shape {args.decrease_shape}."
        f" Expected one of 'linear', 'geometric', 'logarithmic', 'step'.")
    return get_decrease_function.hub[args.decrease_shape]


def get_varying_sigma_values(q, n_epoch, eps, delta,
                             initial_sigma_factor, final_sigma_factor, decrease_func,
                             extra_noise_units=0, noise_for_step=0, alpha=23):
    assert initial_sigma_factor > final_sigma_factor, "Initial sigma factor must be greater than final sigma factor"
    assert final_sigma_factor > 0, "Final sigma factor must be greater than 0"

    steps_in_epoch = int(1 / q)
    sigma_orig, previous_eps = get_sigma(q=q, T=steps_in_epoch * n_epoch, eps=eps, delta=delta)
    decrease_factors = decrease_func(initial_sigma_factor, final_sigma_factor, n_epoch)
    sigmas = np.array([sigma_orig * sigma_factor for sigma_factor in decrease_factors])
    if extra_noise_units > 0:
        steps_to_add = extra_noise_units // noise_for_step
        sigmas[:steps_to_add] = sigmas[:steps_to_add] + noise_for_step
    accumulated_epsilon_list, accumulated_epsilon_bar_list = calc_privacy_spent_by_sigma(q, eps, delta, sigmas, alpha)
    num_epochs_to_reach_eps = len(accumulated_epsilon_list)
    return sigmas[:num_epochs_to_reach_eps], accumulated_epsilon_list, accumulated_epsilon_bar_list, sigma_orig


if __name__ == "__main__":
    import matplotlib

    matplotlib.use('TkAgg')
    import matplotlib.pyplot as plt

    batchsize = 256
    n_training = 50000
    n_epoch = 200
    delta = 1 / n_training
    epsilon = 1
    initial_sigma_factor = 3.2
    final_sigma_factor = 0.4
    sampling_prob = batchsize / n_training
    steps = int(n_epoch / sampling_prob)
    alphas = list(range(2, 100))
    sigmas, optimal_orders = search_for_optimal_alpha(epsilon=epsilon, deltas=[delta], alphas=alphas)
    # not_nan_sigmas = [sigma.item() for sigma in sigmas if not np.isnan(sigma)]
    # print(f"Not nan sigmas for delta {delta}: {not_nan_sigmas}")
    # min_val = min(not_nan_sigmas)
    # print(f"Min sigma value for delta {delta}: {min_v
    # optimal_order = alphas[sigmas.index(min_val)]
    np_alphas = np.array(alphas)
    optimal_order_index = np.argwhere(np_alphas == optimal_orders[delta]).item()
    print(f'optimal ordr index: {optimal_order_index}')
    sigma_optimal = sigmas[delta][optimal_order_index]
    print(f"Optimal sigma for delta {delta}: {sigma_optimal}")
    # thirty_two_order = alphas[sigmas[delta].index(32.0)]
    alphas = [32, 23, 23.1, 23.13, 23.129, 23.1285]
    for alpha in alphas:
<<<<<<< HEAD

=======
>>>>>>> 32d155c0
        thirty_two_order_index = np.argwhere(np_alphas == alpha)
        assert thirty_two_order_index.size <= 1, f"There is more than one index for alpha {alpha}"
        thirty_two_order_index = thirty_two_order_index.item() if thirty_two_order_index.size > 0 else None
        print(f'{alpha}_order index: {thirty_two_order_index}')

        sigma_suboptimal = sigmas[delta][thirty_two_order_index] if thirty_two_order_index is not None else None

        print(f"{alpha} sigma for delta {delta}: {sigma_suboptimal}")

    #
    print(f"Optimal orders for (epsilon, delta) ({epsilon}, {delta}): {optimal_orders}")

    #
    raise Exception("Stop")

    # Plot
    plt.figure(figsize=(10, 6))

    curvatures = [0.5, 1.0]
    # curvatures = [1.0, 0.8,  1.1]
    geometric_decrease_funcs = [partial(geometric_decrease, curvature_exponent=v) for v in curvatures]
    # for decrease_function in [linear_decrease, geometric_decrease, logarithmic_decrease]:
    for decrease_function in [linear_decrease]:
        # for crv, decrease_function in zip(curvatures, geometric_decrease_funcs):
        #     for extra_noise_units in [0, 10000]:
        #         if extra_noise_units == 0:
        #             continue
        #         for noise_for_step in [100, 1000]:
        for alpha in alphas:
            # for decrease_function in [concave_decrease]:
            sigmas, accumulated_epsilon, accumulated_epsilon_bar, sigma_orig = get_varying_sigma_values(sampling_prob,
                                                                                                        int(n_epoch),
                                                                                                        epsilon,
                                                                                                        delta,
                                                                                                        initial_sigma_factor=initial_sigma_factor,
                                                                                                        final_sigma_factor=final_sigma_factor,
                                                                                                        decrease_func=decrease_function,
                                                                                                        alpha=alpha
                                                                                                        )
            # extra_noise_units=extra_noise_units,
            # noise_for_step=noise_for_step)
            # print(f"Decrease Function geometric curvature {crv} extra noise units {extra_noise_units}, {noise_for_step} for step")
            print(f"Decrease Function {decrease_function.__name__} alpha {alpha}")
            print('**************************************************')
            print(f"Number of sigmas: {len(sigmas)}")
            print(f'First sigma: {sigmas[0]}')
            print(f"Final sigma: {sigmas[-1]}")
            print(f'original sigma: {sigma_orig}')
            sigmas_above_orig = np.array(sigmas) > sigma_orig
            print(f"Number of sigmas above original sigma: {sum(sigmas_above_orig)}")
            print(f"Accumulated epsilons: {accumulated_epsilon}")
            print(f"Accumulated epsilon-bars: {accumulated_epsilon_bar}")

            # plt.plot(range(len(sigmas)), sigmas, label=f'geometric curvature exponent {crv}')
            # plt.scatter(range(len(sigmas)), sigmas, label=f'geometric curv exp {crv} extra {extra_noise_units}, {noise_for_step} for step')
            plt.plot(range(len(sigmas)), sigmas, label=f'{decrease_function.__name__}_alpha_{alpha}')

    plt.title(f"Sigma factor decrease from {initial_sigma_factor} to {final_sigma_factor}")
    plt.xlabel("Subdivision index")
    plt.ylabel("Value")
    plt.xlim(0, 201)
    plt.ylim(0, 50)
    plt.grid(True)
    plt.legend()
    plt.tight_layout()
    plt.show()<|MERGE_RESOLUTION|>--- conflicted
+++ resolved
@@ -179,10 +179,6 @@
     # thirty_two_order = alphas[sigmas[delta].index(32.0)]
     alphas = [32, 23, 23.1, 23.13, 23.129, 23.1285]
     for alpha in alphas:
-<<<<<<< HEAD
-
-=======
->>>>>>> 32d155c0
         thirty_two_order_index = np.argwhere(np_alphas == alpha)
         assert thirty_two_order_index.size <= 1, f"There is more than one index for alpha {alpha}"
         thirty_two_order_index = thirty_two_order_index.item() if thirty_two_order_index.size > 0 else None
