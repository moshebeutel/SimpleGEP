--- conflicted
+++ resolved
@@ -21,15 +21,10 @@
 from simplegep.utils import eval_model
 
 
-<<<<<<< HEAD
-def train_epoch(net, loss_function, optimizer, train_loader, grads_processor, embedder: Embedder,
-                pub_data_grads: PublicDataPerSampleGrad):
-=======
 def train_epoch(net, loss_function, optimizer, train_loader, grads_processor,
                 embedder: Embedder,
                 pub_data_grads: PublicDataPerSampleGrad,
                 grads_history_container: GradsContainer or None = None):
->>>>>>> a79d54dd
     pub_grads = pub_data_grads.get_grads(current_state_dict=net.state_dict())
     if grads_history_container is not None:
         grads_history_container.add(pub_grads)
@@ -166,6 +161,7 @@
 
     num_epochs = min(args.num_epochs, len(sigma_list)) if args.dynamic_noise else args.num_epochs
 
+
     embedder = embeddings.factory.get_embedder(args)
 
     logger.debug(f'Created {args.embedder} embedder with {args.num_basis} basis elements')
@@ -200,7 +196,6 @@
                 wandb.log({'accumulated_epsilon': accumulated_epsilon_list[epoch],
                            'accumulated_epsilon_bar': accumulated_epsilon_bar_list[epoch]}, step=epoch)
 
-
 def get_aux_data(aux_data_root: Path, aux_dataset: str, aux_data_size: int, real_labels: bool):
     ## preparing auxiliary data
     num_public_examples = aux_data_size
@@ -210,8 +205,7 @@
                 torchvision.transforms.ToTensor(),
                 torchvision.transforms.Normalize((0.4914, 0.4822, 0.4465), (0.2023, 0.1994, 0.2010)),
             ])
-            testset = torchvision.datasets.CIFAR100(root=aux_data_root, train=False, download=True,
-                                                    transform=transform_test)
+            testset = torchvision.datasets.CIFAR100(root=aux_data_root, train=False, download=True, transform=transform_test)
         public_data_loader = torch.utils.data.DataLoader(testset, batch_size=num_public_examples, shuffle=False,
                                                          num_workers=2)  #
         for public_inputs, public_targets in public_data_loader:
