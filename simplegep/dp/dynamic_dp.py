import math
import numpy as np
from tqdm import trange
from simplegep.dp.rdp_accountant import compute_rdp, get_privacy_spent, get_sigma


def get_epsilon_from_epsilon_bar(epsilon_bar: float, alpha: float, delta: float):
    return epsilon_bar - math.log(delta) / (alpha - 1)


def get_epsilon_bar_from_epsilon(epsilon: float, alpha: float, delta: float):
    return epsilon + math.log(delta) / (alpha - 1)


def privacy_budget_left(sampling_prob, steps, cur_sigma, delta, rdp_orders=32):
    orders = np.arange(2, rdp_orders, 2.0)
    rdp = compute_rdp(sampling_prob, cur_sigma, steps, orders)
    cur_eps, _, opt_order = get_privacy_spent(orders, rdp, target_delta=delta)
    # print(f"Current eps: {cur_eps} optimal order {opt_order} current sigma {cur_sigma} rdp {rdp}")
    epsilon_bar = get_epsilon_bar_from_epsilon(cur_eps, opt_order, delta)
    # print(f"epsilon_bar: {epsilon_bar}")
    return float(cur_eps), epsilon_bar


def calc_privacy_spent_by_sigma(q, eps, delta, sigmas):
    accumulated_epsilon_bar, accumulated_epsilon = 0.0, 0.0
    accumulated_epsilon_bar_list, accumulated_epsilon_list = [], []
    steps_in_epoch = int(1 / q)
    pbar = trange(len(sigmas))
    for sigma in sigmas:
        epsilon, epsilon_bar = privacy_budget_left(q, steps_in_epoch, sigma, delta)
        accumulated_epsilon_bar += epsilon_bar
        accumulated_epsilon = get_epsilon_from_epsilon_bar(accumulated_epsilon_bar, 32, delta)
        pbar.set_description(
            f"accumulated epsilon: {accumulated_epsilon} accumulated epsilon bar: {accumulated_epsilon_bar}")
        if accumulated_epsilon > eps:
            break
        accumulated_epsilon_list.append(float(accumulated_epsilon))
        accumulated_epsilon_bar_list.append(float(accumulated_epsilon_bar))

    return accumulated_epsilon_list, accumulated_epsilon_bar_list


def linear_decrease(upper_bound, lower_bound, num_values):
    diff = (upper_bound - lower_bound) / num_values
    return [upper_bound - diff * i for i in range(num_values)]


def geometric_decrease(upper_bound, lower_bound, num_values):
    factor = (lower_bound / upper_bound) ** (1 / num_values)
    return [upper_bound * factor ** i for i in range(num_values)]


<<<<<<< HEAD
def get_varying_sigma_values(q, n_epoch, eps, delta, initial_sigma_factor, final_sigma_factor, decrease_linearly=True):
=======
def logarithmic_decrease(upper_bound, lower_bound, num_values):
    # Convex functions
    funcs = {
        r"$x^2$": lambda x: x ** 2,
        r"$x^3$": lambda x: x ** 3,
        r"$e^x$ (normalized)": lambda x: (np.exp(x) - 1) / (np.e - 1)
    }

    def convex_subdivision(a, b, n, func):
        t = np.linspace(0, 1, n)
        return a - (a - b) * func(t)


    # return convex_subdivision(upper_bound, lower_bound, num_values, func=funcs[r"$x^2$"])
    return convex_subdivision(upper_bound, lower_bound, num_values, func=funcs[r"$x^3$"])
    # return convex_subdivision(upper_bound, lower_bound, num_values, func=funcs[r"$e^x$ (normalized)"])


def get_decrease_function(args):
    get_decrease_function.hub = {'linear': linear_decrease, 'geometric': geometric_decrease, 'logarithmic': logarithmic_decrease}
    assert args.decrease_shape in ['linear', 'geometric', 'logarithmic'], (f"Unknown decrease shape {args.decrease_shape}."
                                                                           f" Expected one of 'linear', 'geometric', 'logarithmic'.")
    return get_decrease_function.hub[args.decrease_shape]


def get_varying_sigma_values(q, n_epoch, eps, delta, initial_sigma_factor, final_sigma_factor, decrease_func):
>>>>>>> 6029b978
    assert initial_sigma_factor > final_sigma_factor, "Initial sigma factor must be greater than final sigma factor"
    assert final_sigma_factor > 0, "Final sigma factor must be greater than 0"

    steps_in_epoch = int(1 / q)
    sigma_orig, previous_eps = get_sigma(q=q, T=steps_in_epoch * n_epoch, eps=eps, delta=delta)
    decrease_factors = decrease_func(initial_sigma_factor, final_sigma_factor, n_epoch)
    sigmas = [sigma_orig * sigma_factor for sigma_factor in decrease_factors]
    accumulated_epsilon_list, accumulated_epsilon_bar_list = calc_privacy_spent_by_sigma(q, eps, delta, sigmas)
    num_epochs_to_reach_eps = len(accumulated_epsilon_list)
    return sigmas[:num_epochs_to_reach_eps], accumulated_epsilon_list, accumulated_epsilon_bar_list, sigma_orig


if __name__ == "__main__":
    import matplotlib.pyplot as plt
    batchsize = 256
    n_training = 50000
    n_epoch = 25
    delta = 1 / n_epoch
    epsilon = 1
    initial_sigma_factor = 3.2
    final_sigma_factor = 0.4
    sampling_prob = batchsize / n_training
    steps = int(n_epoch / sampling_prob)

<<<<<<< HEAD
    sigmas, accumulated_epsilon, accumulated_epsilon_bar, sigma_orig = get_varying_sigma_values(sampling_prob, n_epoch,
                                                                                                epsilon, delta,
                                                                                                initial_sigma_factor=1.1,
                                                                                                final_sigma_factor=1.1 - 0.25,
                                                                                                decrease_linearly=True)

    print(sigmas)
    print(f"Number of sigmas: {len(sigmas)}")
    print(f'First sigma: {sigmas[0]}')
    print(f"Final sigma: {sigmas[-1]}")
    print(f'original sigma: {sigma_orig}')
    sigmas_above_orig = np.array(sigmas) > sigma_orig
    print(f"Number of sigmas above original sigma: {sum(sigmas_above_orig)}")
    print(f"Accumulated epsilons: {accumulated_epsilon}")
    print(f"Accumulated epsilon-bars: {accumulated_epsilon_bar}")

    sigmas, accumulated_epsilon, accumulated_epsilon_bar, sigma_orig = get_varying_sigma_values(sampling_prob, n_epoch,
                                                                                                epsilon, delta,
                                                                                                initial_sigma_factor=1.1,
                                                                                                final_sigma_factor=1.1 - 0.25,
                                                                                                decrease_linearly=False)

    print(sigmas)
    print(f"Number of sigmas: {len(sigmas)}")
    print(f'First sigma: {sigmas[0]}')
    print(f"Final sigma: {sigmas[-1]}")
    print(f'original sigma: {sigma_orig}')
    sigmas_above_orig = np.array(sigmas) > sigma_orig
    print(f"Number of sigmas above original sigma: {sum(sigmas_above_orig)}")
    print(f"Accumulated epsilons: {accumulated_epsilon}")
    print(f"Accumulated epsilon-bars: {accumulated_epsilon_bar}")
=======

    # Plot
    plt.figure(figsize=(10, 6))

    for decrease_function in [linear_decrease, geometric_decrease, logarithmic_decrease]:
    # for decrease_function in [concave_decrease]:
        sigmas, accumulated_epsilon, accumulated_epsilon_bar, sigma_orig = get_varying_sigma_values(sampling_prob, n_epoch, epsilon, delta,
                                                                                                initial_sigma_factor=initial_sigma_factor,
                                                                                                final_sigma_factor=final_sigma_factor,
                                                                                                decrease_func=decrease_function)
        print(f"Decrease Function {decrease_function.__name__}")
        print('**************************************************')
        print(f"Number of sigmas: {len(sigmas)}")
        print(f'First sigma: {sigmas[0]}')
        print(f"Final sigma: {sigmas[-1]}")
        print(f'original sigma: {sigma_orig}')
        sigmas_above_orig = np.array(sigmas) > sigma_orig
        print(f"Number of sigmas above original sigma: {sum(sigmas_above_orig)}")
        print(f"Accumulated epsilons: {accumulated_epsilon}")
        print(f"Accumulated epsilon-bars: {accumulated_epsilon_bar}")

        plt.plot(range(len(sigmas)), sigmas, label=decrease_function.__name__)



    plt.title(f"Sigma factor decrease from {initial_sigma_factor} to {final_sigma_factor}")
    plt.xlabel("Subdivision index")
    plt.ylabel("Value")
    plt.grid(True)
    plt.legend()
    plt.tight_layout()
    plt.show()
>>>>>>> 6029b978
<|MERGE_RESOLUTION|>--- conflicted
+++ resolved
@@ -51,9 +51,8 @@
     return [upper_bound * factor ** i for i in range(num_values)]
 
 
-<<<<<<< HEAD
 def get_varying_sigma_values(q, n_epoch, eps, delta, initial_sigma_factor, final_sigma_factor, decrease_linearly=True):
-=======
+
 def logarithmic_decrease(upper_bound, lower_bound, num_values):
     # Convex functions
     funcs = {
@@ -80,7 +79,6 @@
 
 
 def get_varying_sigma_values(q, n_epoch, eps, delta, initial_sigma_factor, final_sigma_factor, decrease_func):
->>>>>>> 6029b978
     assert initial_sigma_factor > final_sigma_factor, "Initial sigma factor must be greater than final sigma factor"
     assert final_sigma_factor > 0, "Final sigma factor must be greater than 0"
 
@@ -105,39 +103,6 @@
     sampling_prob = batchsize / n_training
     steps = int(n_epoch / sampling_prob)
 
-<<<<<<< HEAD
-    sigmas, accumulated_epsilon, accumulated_epsilon_bar, sigma_orig = get_varying_sigma_values(sampling_prob, n_epoch,
-                                                                                                epsilon, delta,
-                                                                                                initial_sigma_factor=1.1,
-                                                                                                final_sigma_factor=1.1 - 0.25,
-                                                                                                decrease_linearly=True)
-
-    print(sigmas)
-    print(f"Number of sigmas: {len(sigmas)}")
-    print(f'First sigma: {sigmas[0]}')
-    print(f"Final sigma: {sigmas[-1]}")
-    print(f'original sigma: {sigma_orig}')
-    sigmas_above_orig = np.array(sigmas) > sigma_orig
-    print(f"Number of sigmas above original sigma: {sum(sigmas_above_orig)}")
-    print(f"Accumulated epsilons: {accumulated_epsilon}")
-    print(f"Accumulated epsilon-bars: {accumulated_epsilon_bar}")
-
-    sigmas, accumulated_epsilon, accumulated_epsilon_bar, sigma_orig = get_varying_sigma_values(sampling_prob, n_epoch,
-                                                                                                epsilon, delta,
-                                                                                                initial_sigma_factor=1.1,
-                                                                                                final_sigma_factor=1.1 - 0.25,
-                                                                                                decrease_linearly=False)
-
-    print(sigmas)
-    print(f"Number of sigmas: {len(sigmas)}")
-    print(f'First sigma: {sigmas[0]}')
-    print(f"Final sigma: {sigmas[-1]}")
-    print(f'original sigma: {sigma_orig}')
-    sigmas_above_orig = np.array(sigmas) > sigma_orig
-    print(f"Number of sigmas above original sigma: {sum(sigmas_above_orig)}")
-    print(f"Accumulated epsilons: {accumulated_epsilon}")
-    print(f"Accumulated epsilon-bars: {accumulated_epsilon_bar}")
-=======
 
     # Plot
     plt.figure(figsize=(10, 6))
@@ -170,4 +135,3 @@
     plt.legend()
     plt.tight_layout()
     plt.show()
->>>>>>> 6029b978
