import math
from functools import partial

import numpy as np
from tqdm import trange
from simplegep.dp.rdp_accountant import compute_rdp, get_privacy_spent, get_sigma


def get_epsilon_from_epsilon_bar(epsilon_bar: float, alpha: float, delta: float):
    return epsilon_bar - math.log(delta) / (alpha - 1)


def get_epsilon_bar_from_epsilon(epsilon: float, alpha: float, delta: float):
    return epsilon + math.log(delta) / (alpha - 1)


def privacy_budget_left(sampling_prob, steps, cur_sigma, delta, rdp_orders=32):
    orders = np.arange(2, rdp_orders, 2.0)
    rdp = compute_rdp(sampling_prob, cur_sigma, steps, orders)
    cur_eps, _, opt_order = get_privacy_spent(orders, rdp, target_delta=delta)
    # print(f"Current eps: {cur_eps} optimal order {opt_order} current sigma {cur_sigma} rdp {rdp}")
    epsilon_bar = get_epsilon_bar_from_epsilon(cur_eps, opt_order, delta)
    # print(f"epsilon_bar: {epsilon_bar}")
    return float(cur_eps), epsilon_bar


def calc_privacy_spent_by_sigma(q, eps, delta, sigmas, alpha=32):
    accumulated_epsilon_bar, accumulated_epsilon = 0.0, 0.0
    accumulated_epsilon_bar_list, accumulated_epsilon_list = [], []
    steps_in_epoch = int(1 / q)
    pbar = trange(len(sigmas))
    for sigma in sigmas:
        epsilon, epsilon_bar = privacy_budget_left(q, steps_in_epoch, sigma, delta)
        accumulated_epsilon_bar += epsilon_bar
        accumulated_epsilon = get_epsilon_from_epsilon_bar(accumulated_epsilon_bar, alpha, delta)
        pbar.set_description(
            f"accumulated epsilon: {accumulated_epsilon} accumulated epsilon bar: {accumulated_epsilon_bar}")
        if accumulated_epsilon > eps:
            break
        accumulated_epsilon_list.append(float(accumulated_epsilon))
        accumulated_epsilon_bar_list.append(float(accumulated_epsilon_bar))

    return accumulated_epsilon_list, accumulated_epsilon_bar_list

def get_renyi_gaussian_sigma(sensitivity: float, alpha: float, epsilon_bar: float):
    return np.sqrt(np.array([((sensitivity**2.0) * alpha)/(2.0 * epsilon_bar)])).item()

def search_for_optimal_alpha(epsilon: float, deltas: list[float], alphas: list[float]):
    optimal_order_for_delta, sigmas_for_delta = {}, {}
    for delta in deltas:
        sigmas = [get_renyi_gaussian_sigma(sensitivity=1.0, alpha=alpha, epsilon_bar=get_epsilon_bar_from_epsilon(epsilon=epsilon, delta=delta, alpha=alpha)) for alpha in alphas ]
        # print(f"Sigmas for delta {delta}: {sigmas}")
        not_nan_sigmas = [sigma for sigma in sigmas if not np.isnan(sigma)]
        # print(f"Not nan sigmas for delta {delta}: {not_nan_sigmas}")
        min_val = min(not_nan_sigmas)
        # print(f"Min sigma value for delta {delta}: {min_val}")
        optimal_order = alphas[sigmas.index(min_val)]
        # print(f"Optimal order for delta {delta}: {optimal_order}")
        optimal_order_for_delta[delta] = optimal_order
        sigmas_for_delta[delta] = sigmas
    #     # optimal_orders_dict[8.0] = optimal_order
    #     if print_min_sigma:
    #         print(f'Delta {delta}: \t Minimal sigma value is {min_val} for order {optimal_order}. rdp (epsilon bar) is {get_epsilon_bar_from_epsilon(epsilon=epsilon, delta=delta, alpha=optimal_order)}')
    #     plt.plot(alphas, sigmas, label=f'delta {delta}');
    # plt.title(f'RDP values vs. order for epsilon={epsilon}');
    # plt.legend();
    # plt.xlabel("Reny'i Orders (alphas)");
    # plt.ylabel("Noise Multiplier (std/sensitivity)");
    return sigmas_for_delta, optimal_order_for_delta

def step_decrease(upper_bound, lower_bound, num_values, upper_ratio=0.84):
    num_step_upper = int(upper_ratio * num_values)
    num_step_lower = num_values - num_step_upper
    sigam_factors = [upper_bound] * num_step_upper + [lower_bound] * num_step_lower
    return sigam_factors


def linear_decrease(upper_bound, lower_bound, num_values):
    diff = (upper_bound - lower_bound) / num_values
    return [upper_bound - diff * i for i in range(num_values)]


def geometric_decrease(upper_bound, lower_bound, num_values):
    factor = (lower_bound / upper_bound) ** (1 / num_values)
    return [upper_bound * factor ** i for i in range(num_values)]


# def geometric_decrease(upper_bound, lower_bound, num_values, curvature_exponent=1.0):
#     base_factor = (lower_bound / upper_bound) ** (1 / num_values)
#     return [
#         upper_bound * (base_factor ** (i ** curvature_exponent))
#         for i in range(1, num_values+1)
#     ]
# def geometric_decrease(upper_bound, lower_bound, num_values, curvature_exponent=1.0):
#     return [
#         upper_bound * ((lower_bound / upper_bound) ** ((i / (num_values - 1)) ** curvature_exponent))
#         for i in range(num_values)
#     ]


def logarithmic_decrease(upper_bound, lower_bound, num_values):
    # Convex functions
    funcs = {
        r"$x^2$": lambda x: x ** 2,
        r"$x^3$": lambda x: x ** 3,
        r"$e^x$ (normalized)": lambda x: (np.exp(x) - 1) / (np.e - 1)
    }

    def convex_subdivision(a, b, n, func):
        t = np.linspace(0, 1, n)
        return a - (a - b) * func(t)

    # return convex_subdivision(upper_bound, lower_bound, num_values, func=funcs[r"$x^2$"])
    return convex_subdivision(upper_bound, lower_bound, num_values, func=funcs[r"$x^3$"])
    # return convex_subdivision(upper_bound, lower_bound, num_values, func=funcs[r"$e^x$ (normalized)"])


def get_decrease_function(args):
    get_decrease_function.hub = {'linear': linear_decrease,
                                 'geometric': geometric_decrease,
                                 'logarithmic': logarithmic_decrease,
                                 'step': step_decrease}
    assert args.decrease_shape in ['linear', 'geometric', 'logarithmic', 'step'], (
        f"Unknown decrease shape {args.decrease_shape}."
        f" Expected one of 'linear', 'geometric', 'logarithmic', 'step'.")
    return get_decrease_function.hub[args.decrease_shape]


def get_varying_sigma_values(q, n_epoch, eps, delta,
                             initial_sigma_factor, final_sigma_factor, decrease_func,
                             extra_noise_units=0, noise_for_step=0, alpha=32):
    assert initial_sigma_factor > final_sigma_factor, "Initial sigma factor must be greater than final sigma factor"
    assert final_sigma_factor > 0, "Final sigma factor must be greater than 0"

    steps_in_epoch = int(1 / q)
    sigma_orig, previous_eps = get_sigma(q=q, T=steps_in_epoch * n_epoch, eps=eps, delta=delta)
    decrease_factors = decrease_func(initial_sigma_factor, final_sigma_factor, n_epoch)
    sigmas = np.array([sigma_orig * sigma_factor for sigma_factor in decrease_factors])
    if extra_noise_units > 0:
        steps_to_add = extra_noise_units // noise_for_step
        sigmas[:steps_to_add] = sigmas[:steps_to_add] + noise_for_step
    accumulated_epsilon_list, accumulated_epsilon_bar_list = calc_privacy_spent_by_sigma(q, eps, delta, sigmas, alpha)
    num_epochs_to_reach_eps = len(accumulated_epsilon_list)
    return sigmas[:num_epochs_to_reach_eps], accumulated_epsilon_list, accumulated_epsilon_bar_list, sigma_orig


if __name__ == "__main__":
    import matplotlib

    matplotlib.use('TkAgg')
    import matplotlib.pyplot as plt

    batchsize = 256
    n_training = 50000
<<<<<<< HEAD
    n_epoch = 10
    delta = 1 / n_epoch
=======
    n_epoch = 200
    delta = 1 / n_training
>>>>>>> a10ffd8d
    epsilon = 1
    initial_sigma_factor = 10.0
    final_sigma_factor = 0.5
    sampling_prob = batchsize / n_training
    steps = int(n_epoch / sampling_prob)
    alphas = list(range(2, 100))
    sigmas, optimal_orders = search_for_optimal_alpha(epsilon=epsilon, deltas=[delta], alphas=alphas)
    # not_nan_sigmas = [sigma.item() for sigma in sigmas if not np.isnan(sigma)]
    # print(f"Not nan sigmas for delta {delta}: {not_nan_sigmas}")
    # min_val = min(not_nan_sigmas)
    # print(f"Min sigma value for delta {delta}: {min_v
    # optimal_order = alphas[sigmas.index(min_val)]
    np_alphas = np.array(alphas)
    optimal_order_index = np.argwhere(np_alphas == optimal_orders[delta]).item()
    print(f'optimal ordr index: {optimal_order_index}')
    sigma_optimal =  sigmas[delta][optimal_order_index]
    print(f"Optimal sigma for delta {delta}: {sigma_optimal}")
    # thirty_two_order = alphas[sigmas[delta].index(32.0)]
    alphas = [32, 23, 23.1, 23.13, 23.129, 23.1285]
    for alpha in alphas:

        thirty_two_order_index = np.argwhere(np_alphas == alpha).item()
        print(f'{alpha}_order index: {thirty_two_order_index}')
        sigma_suboptimal = sigmas[delta][thirty_two_order_index]

        print(f"{alpha} sigma for delta {delta}: {sigma_suboptimal}")

    #
    print(f"Optimal orders for (epsilon, delta) ({epsilon}, {delta}): {optimal_orders}")

    #
    raise Exception("Stop")



    # Plot
    plt.figure(figsize=(10, 6))

    curvatures = [0.5, 1.0]
    # curvatures = [1.0, 0.8,  1.1]
    geometric_decrease_funcs = [partial(geometric_decrease, curvature_exponent=v) for v in curvatures]
    # for decrease_function in [linear_decrease, geometric_decrease, logarithmic_decrease]:
<<<<<<< HEAD
    for decrease_function in [step_decrease]:
        # for decrease_function in [linear_decrease]:
=======
    for decrease_function in [linear_decrease]:
>>>>>>> a10ffd8d
        # for crv, decrease_function in zip(curvatures, geometric_decrease_funcs):
        #     for extra_noise_units in [0, 10000]:
        #         if extra_noise_units == 0:
        #             continue
        #         for noise_for_step in [100, 1000]:
<<<<<<< HEAD

        # for decrease_function in [concave_decrease]:
        sigmas, accumulated_epsilon, accumulated_epsilon_bar, sigma_orig = get_varying_sigma_values(sampling_prob,
                                                                                                    int(n_epoch),
                                                                                                    epsilon,
                                                                                                    delta,
                                                                                                    initial_sigma_factor=initial_sigma_factor,
                                                                                                    final_sigma_factor=final_sigma_factor,
                                                                                                    decrease_func=decrease_function,
                                                                                                    )
        # extra_noise_units=extra_noise_units,
        # noise_for_step=noise_for_step)
        # print(f"Decrease Function geometric curvature {crv} extra noise units {extra_noise_units}, {noise_for_step} for step")
        print(f"Decrease Function {decrease_function.__name__}")
        print('**************************************************')
        print(f"Number of sigmas: {len(sigmas)}")
        print(f'First sigma: {sigmas[0]}')
        print(f"Final sigma: {sigmas[-1]}")
        print(f'original sigma: {sigma_orig}')
        sigmas_above_orig = np.array(sigmas) > sigma_orig
        print(f"Number of sigmas above original sigma: {sum(sigmas_above_orig)}")
        print(f"Accumulated epsilons: {accumulated_epsilon}")
        print(f"Accumulated epsilon-bars: {accumulated_epsilon_bar}")

        # plt.plot(range(len(sigmas)), sigmas, label=f'geometric curvature exponent {crv}')
        # plt.scatter(range(len(sigmas)), sigmas, label=f'geometric curv exp {crv} extra {extra_noise_units}, {noise_for_step} for step')
        plt.plot(range(len(sigmas)), sigmas, label=decrease_function.__name__)
=======
        for alpha in alphas:
            # for decrease_function in [concave_decrease]:
            sigmas, accumulated_epsilon, accumulated_epsilon_bar, sigma_orig = get_varying_sigma_values(sampling_prob,
                                                                                                        int(n_epoch), epsilon,
                                                                                                        delta,
                                                                                                        initial_sigma_factor=initial_sigma_factor,
                                                                                                        final_sigma_factor=final_sigma_factor,
                                                                                                        decrease_func=decrease_function,
                                                                                                        alpha=alpha
                                                                                                        )
            # extra_noise_units=extra_noise_units,
            # noise_for_step=noise_for_step)
            # print(f"Decrease Function geometric curvature {crv} extra noise units {extra_noise_units}, {noise_for_step} for step")
            print(f"Decrease Function {decrease_function.__name__} alpha {alpha}")
            print('**************************************************')
            print(f"Number of sigmas: {len(sigmas)}")
            print(f'First sigma: {sigmas[0]}')
            print(f"Final sigma: {sigmas[-1]}")
            print(f'original sigma: {sigma_orig}')
            sigmas_above_orig = np.array(sigmas) > sigma_orig
            print(f"Number of sigmas above original sigma: {sum(sigmas_above_orig)}")
            print(f"Accumulated epsilons: {accumulated_epsilon}")
            print(f"Accumulated epsilon-bars: {accumulated_epsilon_bar}")

            # plt.plot(range(len(sigmas)), sigmas, label=f'geometric curvature exponent {crv}')
            # plt.scatter(range(len(sigmas)), sigmas, label=f'geometric curv exp {crv} extra {extra_noise_units}, {noise_for_step} for step')
            plt.plot(range(len(sigmas)), sigmas, label=f'{decrease_function.__name__}_alpha_{alpha}')
>>>>>>> a10ffd8d

    plt.title(f"Sigma factor decrease from {initial_sigma_factor} to {final_sigma_factor}")
    plt.xlabel("Subdivision index")
    plt.ylabel("Value")
    plt.xlim(0, 201)
    plt.ylim(0, 50)
    plt.grid(True)
    plt.legend()
    plt.tight_layout()
    plt.show()<|MERGE_RESOLUTION|>--- conflicted
+++ resolved
@@ -42,38 +42,6 @@
 
     return accumulated_epsilon_list, accumulated_epsilon_bar_list
 
-def get_renyi_gaussian_sigma(sensitivity: float, alpha: float, epsilon_bar: float):
-    return np.sqrt(np.array([((sensitivity**2.0) * alpha)/(2.0 * epsilon_bar)])).item()
-
-def search_for_optimal_alpha(epsilon: float, deltas: list[float], alphas: list[float]):
-    optimal_order_for_delta, sigmas_for_delta = {}, {}
-    for delta in deltas:
-        sigmas = [get_renyi_gaussian_sigma(sensitivity=1.0, alpha=alpha, epsilon_bar=get_epsilon_bar_from_epsilon(epsilon=epsilon, delta=delta, alpha=alpha)) for alpha in alphas ]
-        # print(f"Sigmas for delta {delta}: {sigmas}")
-        not_nan_sigmas = [sigma for sigma in sigmas if not np.isnan(sigma)]
-        # print(f"Not nan sigmas for delta {delta}: {not_nan_sigmas}")
-        min_val = min(not_nan_sigmas)
-        # print(f"Min sigma value for delta {delta}: {min_val}")
-        optimal_order = alphas[sigmas.index(min_val)]
-        # print(f"Optimal order for delta {delta}: {optimal_order}")
-        optimal_order_for_delta[delta] = optimal_order
-        sigmas_for_delta[delta] = sigmas
-    #     # optimal_orders_dict[8.0] = optimal_order
-    #     if print_min_sigma:
-    #         print(f'Delta {delta}: \t Minimal sigma value is {min_val} for order {optimal_order}. rdp (epsilon bar) is {get_epsilon_bar_from_epsilon(epsilon=epsilon, delta=delta, alpha=optimal_order)}')
-    #     plt.plot(alphas, sigmas, label=f'delta {delta}');
-    # plt.title(f'RDP values vs. order for epsilon={epsilon}');
-    # plt.legend();
-    # plt.xlabel("Reny'i Orders (alphas)");
-    # plt.ylabel("Noise Multiplier (std/sensitivity)");
-    return sigmas_for_delta, optimal_order_for_delta
-
-def step_decrease(upper_bound, lower_bound, num_values, upper_ratio=0.84):
-    num_step_upper = int(upper_ratio * num_values)
-    num_step_lower = num_values - num_step_upper
-    sigam_factors = [upper_bound] * num_step_upper + [lower_bound] * num_step_lower
-    return sigam_factors
-
 
 def linear_decrease(upper_bound, lower_bound, num_values):
     diff = (upper_bound - lower_bound) / num_values
@@ -83,8 +51,6 @@
 def geometric_decrease(upper_bound, lower_bound, num_values):
     factor = (lower_bound / upper_bound) ** (1 / num_values)
     return [upper_bound * factor ** i for i in range(num_values)]
-
-
 # def geometric_decrease(upper_bound, lower_bound, num_values, curvature_exponent=1.0):
 #     base_factor = (lower_bound / upper_bound) ** (1 / num_values)
 #     return [
@@ -149,50 +115,15 @@
 
     matplotlib.use('TkAgg')
     import matplotlib.pyplot as plt
-
     batchsize = 256
     n_training = 50000
-<<<<<<< HEAD
-    n_epoch = 10
+    n_epoch = 200
     delta = 1 / n_epoch
-=======
-    n_epoch = 200
-    delta = 1 / n_training
->>>>>>> a10ffd8d
     epsilon = 1
-    initial_sigma_factor = 10.0
-    final_sigma_factor = 0.5
+    initial_sigma_factor = 3.2
+    final_sigma_factor = 0.4
     sampling_prob = batchsize / n_training
     steps = int(n_epoch / sampling_prob)
-    alphas = list(range(2, 100))
-    sigmas, optimal_orders = search_for_optimal_alpha(epsilon=epsilon, deltas=[delta], alphas=alphas)
-    # not_nan_sigmas = [sigma.item() for sigma in sigmas if not np.isnan(sigma)]
-    # print(f"Not nan sigmas for delta {delta}: {not_nan_sigmas}")
-    # min_val = min(not_nan_sigmas)
-    # print(f"Min sigma value for delta {delta}: {min_v
-    # optimal_order = alphas[sigmas.index(min_val)]
-    np_alphas = np.array(alphas)
-    optimal_order_index = np.argwhere(np_alphas == optimal_orders[delta]).item()
-    print(f'optimal ordr index: {optimal_order_index}')
-    sigma_optimal =  sigmas[delta][optimal_order_index]
-    print(f"Optimal sigma for delta {delta}: {sigma_optimal}")
-    # thirty_two_order = alphas[sigmas[delta].index(32.0)]
-    alphas = [32, 23, 23.1, 23.13, 23.129, 23.1285]
-    for alpha in alphas:
-
-        thirty_two_order_index = np.argwhere(np_alphas == alpha).item()
-        print(f'{alpha}_order index: {thirty_two_order_index}')
-        sigma_suboptimal = sigmas[delta][thirty_two_order_index]
-
-        print(f"{alpha} sigma for delta {delta}: {sigma_suboptimal}")
-
-    #
-    print(f"Optimal orders for (epsilon, delta) ({epsilon}, {delta}): {optimal_orders}")
-
-    #
-    raise Exception("Stop")
-
-
 
     # Plot
     plt.figure(figsize=(10, 6))
@@ -201,74 +132,38 @@
     # curvatures = [1.0, 0.8,  1.1]
     geometric_decrease_funcs = [partial(geometric_decrease, curvature_exponent=v) for v in curvatures]
     # for decrease_function in [linear_decrease, geometric_decrease, logarithmic_decrease]:
-<<<<<<< HEAD
-    for decrease_function in [step_decrease]:
-        # for decrease_function in [linear_decrease]:
-=======
     for decrease_function in [linear_decrease]:
->>>>>>> a10ffd8d
-        # for crv, decrease_function in zip(curvatures, geometric_decrease_funcs):
-        #     for extra_noise_units in [0, 10000]:
-        #         if extra_noise_units == 0:
-        #             continue
-        #         for noise_for_step in [100, 1000]:
-<<<<<<< HEAD
+    # for crv, decrease_function in zip(curvatures, geometric_decrease_funcs):
+    #     for extra_noise_units in [0, 10000]:
+    #         if extra_noise_units == 0:
+    #             continue
+    #         for noise_for_step in [100, 1000]:
 
-        # for decrease_function in [concave_decrease]:
-        sigmas, accumulated_epsilon, accumulated_epsilon_bar, sigma_orig = get_varying_sigma_values(sampling_prob,
-                                                                                                    int(n_epoch),
-                                                                                                    epsilon,
-                                                                                                    delta,
-                                                                                                    initial_sigma_factor=initial_sigma_factor,
-                                                                                                    final_sigma_factor=final_sigma_factor,
-                                                                                                    decrease_func=decrease_function,
-                                                                                                    )
-        # extra_noise_units=extra_noise_units,
-        # noise_for_step=noise_for_step)
-        # print(f"Decrease Function geometric curvature {crv} extra noise units {extra_noise_units}, {noise_for_step} for step")
-        print(f"Decrease Function {decrease_function.__name__}")
-        print('**************************************************')
-        print(f"Number of sigmas: {len(sigmas)}")
-        print(f'First sigma: {sigmas[0]}')
-        print(f"Final sigma: {sigmas[-1]}")
-        print(f'original sigma: {sigma_orig}')
-        sigmas_above_orig = np.array(sigmas) > sigma_orig
-        print(f"Number of sigmas above original sigma: {sum(sigmas_above_orig)}")
-        print(f"Accumulated epsilons: {accumulated_epsilon}")
-        print(f"Accumulated epsilon-bars: {accumulated_epsilon_bar}")
+                # for decrease_function in [concave_decrease]:
+                sigmas, accumulated_epsilon, accumulated_epsilon_bar, sigma_orig = get_varying_sigma_values(sampling_prob,
+                                                                                                            int(n_epoch), epsilon,
+                                                                                                            delta,
+                                                                                                            initial_sigma_factor=initial_sigma_factor,
+                                                                                                            final_sigma_factor=final_sigma_factor,
+                                                                                                            decrease_func=decrease_function,
+                                                                                                            )
+                                                                                                            # extra_noise_units=extra_noise_units,
+                                                                                                            # noise_for_step=noise_for_step)
+                # print(f"Decrease Function geometric curvature {crv} extra noise units {extra_noise_units}, {noise_for_step} for step")
+                print(f"Decrease Function {decrease_function.__name__}")
+                print('**************************************************')
+                print(f"Number of sigmas: {len(sigmas)}")
+                print(f'First sigma: {sigmas[0]}')
+                print(f"Final sigma: {sigmas[-1]}")
+                print(f'original sigma: {sigma_orig}')
+                sigmas_above_orig = np.array(sigmas) > sigma_orig
+                print(f"Number of sigmas above original sigma: {sum(sigmas_above_orig)}")
+                print(f"Accumulated epsilons: {accumulated_epsilon}")
+                print(f"Accumulated epsilon-bars: {accumulated_epsilon_bar}")
 
-        # plt.plot(range(len(sigmas)), sigmas, label=f'geometric curvature exponent {crv}')
-        # plt.scatter(range(len(sigmas)), sigmas, label=f'geometric curv exp {crv} extra {extra_noise_units}, {noise_for_step} for step')
-        plt.plot(range(len(sigmas)), sigmas, label=decrease_function.__name__)
-=======
-        for alpha in alphas:
-            # for decrease_function in [concave_decrease]:
-            sigmas, accumulated_epsilon, accumulated_epsilon_bar, sigma_orig = get_varying_sigma_values(sampling_prob,
-                                                                                                        int(n_epoch), epsilon,
-                                                                                                        delta,
-                                                                                                        initial_sigma_factor=initial_sigma_factor,
-                                                                                                        final_sigma_factor=final_sigma_factor,
-                                                                                                        decrease_func=decrease_function,
-                                                                                                        alpha=alpha
-                                                                                                        )
-            # extra_noise_units=extra_noise_units,
-            # noise_for_step=noise_for_step)
-            # print(f"Decrease Function geometric curvature {crv} extra noise units {extra_noise_units}, {noise_for_step} for step")
-            print(f"Decrease Function {decrease_function.__name__} alpha {alpha}")
-            print('**************************************************')
-            print(f"Number of sigmas: {len(sigmas)}")
-            print(f'First sigma: {sigmas[0]}')
-            print(f"Final sigma: {sigmas[-1]}")
-            print(f'original sigma: {sigma_orig}')
-            sigmas_above_orig = np.array(sigmas) > sigma_orig
-            print(f"Number of sigmas above original sigma: {sum(sigmas_above_orig)}")
-            print(f"Accumulated epsilons: {accumulated_epsilon}")
-            print(f"Accumulated epsilon-bars: {accumulated_epsilon_bar}")
-
-            # plt.plot(range(len(sigmas)), sigmas, label=f'geometric curvature exponent {crv}')
-            # plt.scatter(range(len(sigmas)), sigmas, label=f'geometric curv exp {crv} extra {extra_noise_units}, {noise_for_step} for step')
-            plt.plot(range(len(sigmas)), sigmas, label=f'{decrease_function.__name__}_alpha_{alpha}')
->>>>>>> a10ffd8d
+                # plt.plot(range(len(sigmas)), sigmas, label=f'geometric curvature exponent {crv}')
+                # plt.scatter(range(len(sigmas)), sigmas, label=f'geometric curv exp {crv} extra {extra_noise_units}, {noise_for_step} for step')
+                plt.plot(range(len(sigmas)), sigmas, label=decrease_function.__name__)
 
     plt.title(f"Sigma factor decrease from {initial_sigma_factor} to {final_sigma_factor}")
     plt.xlabel("Subdivision index")
