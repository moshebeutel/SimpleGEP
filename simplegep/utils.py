import argparse
import gc
import logging
import os
import random
import time
from pathlib import Path
import numpy as np
import torch
from tqdm import tqdm


def parse_args(description: str):
    parser = argparse.ArgumentParser(description=description)
    project_dir = Path(__file__).resolve().parent
<<<<<<< HEAD
    # model_name = 'resnet20'
    model_name = 'tiny_cifar_net_4'
=======
    model_name = "resnet20"
    # model_name = 'tiny_cifar_net_16'
>>>>>>> 15828328
    ## general arguments
    parser.add_argument('--dataset', default='cifar10', type=str, help='dataset name')
    parser.add_argument('--data_root', default=project_dir / 'data', type=str, help='dataset directory')
    parser.add_argument('--log_root', default=project_dir / 'log', type=str, help='log directory')
    parser.add_argument('--log_level', default='DEBUG', type=str, choices=['DEBUG', 'INFO'],
                        help='log level: DEBUG, INFO Default: DEBUG.')
    parser.add_argument('--resume', '-r', action='store_true', help='resume from checkpoint')
    parser.add_argument('--sess', default=f'{model_name}_cifar10', type=str, help='session name')
    parser.add_argument('--model_name', default=model_name, type=str, help='model name')
    parser.add_argument('--loss_function', default='cross_entropy', type=str, help='loss function name')
    parser.add_argument('--optimizer', default='adam', type=str, help='optimizer name')
    parser.add_argument('--seed', default=2, type=int, help='random seed')
    parser.add_argument('--weight_decay', default=0., type=float, help='weight decay')
    parser.add_argument('--batchsize', default=256, type=int, help='batch size')
    parser.add_argument('--num_epochs', default=30, type=int, help='total number of epochs')
    parser.add_argument('--lr', default=0.001, type=float, help='base learning rate (default=0.1)')
    parser.add_argument('--momentum', default=0.9, type=float, help='value of momentum')

    ## arguments for learning with differential privacy
    parser.add_argument('--dp_method', default="dp_sgd", choices=['no_dp', 'dp_sgd', 'gep'],
                        help='Differential privacy method: dp_sgd, gep. Default: dp_sgd.')
    parser.add_argument('--private', '-p', action='store_true', help='enable differential privacy')
    parser.add_argument('--dynamic_noise', action='store_true', help='varying noise levels for each epoch')
    parser.add_argument('--dynamic_noise_high_factor', default=10., type=float,
                        help='highest noise factor for varying mechanism')
    parser.add_argument('--dynamic_noise_low_factor', default=0.1, type=float,
                        help='lowest noise factor for varying mechanism')
    parser.add_argument('--decrease_shape', default='linear', type=str, choices=['linear', 'geometric', 'logarithmic'])

    parser.add_argument('--clip_strategy', default='median', type=str, choices=['value', 'median', 'max'],
                        help='clip strategy name: value, median, max')
    parser.add_argument('--clip_value', default=5., type=float, help='gradient clipping bound')
    parser.add_argument('--eps', default=8., type=float, help='privacy parameter epsilon')

    ## arguments for GEP
    parser.add_argument('--embedder', default='svd', type=str, choices=['svd', 'kernel_pca'],
                        help='embedder name for GEP')
    parser.add_argument('--kernel_type', default='rbf', type=str,
                        choices=["linear", "rbf", "poly", "sigmoid", "cosine"], help='embedder name for GEP')
    parser.add_argument('--num_basis', default=1000, type=int, help='total number of basis elements')
    parser.add_argument('--grads_history_size', default=1000, type=int,
                        help='total number of history grads to keep for basis calculation')

    parser.add_argument('--real_labels', action='store_true', help='use real labels for auxiliary dataset')
    parser.add_argument('--aux_dataset', default='imagenet', type=str,
                        help='name of the public dataset, [cifar10, cifar100, imagenet]')
    parser.add_argument('--aux_data_size', default=2000, type=int, help='size of the auxiliary dataset')
    parser.add_argument('--wandb', type=bool, default=True, help='enable wandb')

    args = parser.parse_args()
    return args


def load_checkpoint(checkpoint_path: str, net: torch.nn.Module, optimizer):
    checkpoint_path = Path(checkpoint_path)
    assert checkpoint_path.exists(), f'Requested checkpoint {checkpoint_path} does not exist'

    checkpoint = torch.load(checkpoint_path, weights_only=True)

    net.load_state_dict(checkpoint['model_state_dict'])
    optimizer.load_state_dict(checkpoint['optimizer_state_dict'])
    epoch = checkpoint['epoch']
    acc = checkpoint['acc']
    seed = checkpoint['seed']
    rng_state = checkpoint['rng_state']
    return epoch, acc, seed, rng_state


def save_checkpoint(net, optimizer, acc, epoch, seed, sess):
    state = {
        'model_state_dict': net.state_dict(),
        'optimizer_state_dict': optimizer.state_dict(),
        'acc': acc,
        'epoch': epoch,
        'seed': seed,
        'rng_state': torch.get_rng_state(),
    }

    if not os.path.isdir('checkpoint'):
        os.mkdir('checkpoint')
    torch.save(state, './checkpoint/' + sess + f'epoch_{epoch}_acc_{acc}.ckpt')


def set_seed(seed, cudnn_enabled=True):
    """for reproducibility

    :param seed:
    :return:
    """

    np.random.seed(seed)
    random.seed(seed)

    torch.manual_seed(seed)
    if torch.cuda.is_available():
        torch.cuda.manual_seed(seed)
        torch.cuda.manual_seed_all(seed)

    torch.backends.cudnn.enabled = cudnn_enabled
    torch.backends.cudnn.benchmark = False
    torch.backends.cudnn.deterministic = True


def set_logger(logger_name: str, log_dir: str, level=logging.INFO) -> logging.Logger:
    logger = logging.getLogger(logger_name)
    logger.setLevel(level)
    formatter = logging.Formatter('%(asctime)s - %(name)s - %(levelname)s - %(message)s')
    console_handler = logging.StreamHandler()
    console_handler.setLevel(level)
    console_handler.setFormatter(formatter)
    logger.addHandler(console_handler)

    log_dir = Path(log_dir)
    log_dir.mkdir(exist_ok=True)
    file_handler = logging.FileHandler(log_dir / f'{logger_name}_{time.asctime()}.log')
    file_handler.setLevel(level)
    file_handler.setFormatter(formatter)
    logger.addHandler(file_handler)
    return logger


@torch.no_grad()
def eval_model(net, loss_function, loader):
    net.eval()
    test_loss = 0
    correct = 0
    total = 0
    all_correct = []
    with torch.no_grad():
        pbar = tqdm(enumerate(loader), total=len(loader))
        for batch_idx, (inputs, targets) in pbar:
            inputs, targets = inputs.cuda(), targets.cuda()
            outputs = net(inputs)
            loss = loss_function(outputs, targets)
            step_loss = loss.item()

            step_loss /= inputs.shape[0]

            test_loss += step_loss
            _, predicted = torch.max(outputs.data, 1)
            total += targets.size(0)
            correct_idx = predicted.eq(targets.data).cpu()
            all_correct += correct_idx.numpy().tolist()
            correct += correct_idx.sum()
            batch_acc = correct_idx.sum() / targets.size(0)

            pbar.set_description(f'Batch {batch_idx}/{len(loader)} test batch loss {step_loss:.2f}'
                                 f' test accuracy {batch_acc:.2f}')

            inputs, targets, outputs, loss = (inputs.detach().cpu(), targets.detach().cpu(),
                                              outputs.detach().cpu(), loss.detach().cpu())
            inputs, targets, outputs, loss = None, None, None, None
            del inputs, targets, outputs, loss
            gc.collect()
            torch.cuda.empty_cache()

        test_acc = 100. * float(correct) / float(total)
        test_loss = test_loss / batch_idx

    return test_loss, test_acc<|MERGE_RESOLUTION|>--- conflicted
+++ resolved
@@ -13,13 +13,8 @@
 def parse_args(description: str):
     parser = argparse.ArgumentParser(description=description)
     project_dir = Path(__file__).resolve().parent
-<<<<<<< HEAD
-    # model_name = 'resnet20'
-    model_name = 'tiny_cifar_net_4'
-=======
-    model_name = "resnet20"
-    # model_name = 'tiny_cifar_net_16'
->>>>>>> 15828328
+    model_name = 'resnet20'
+    # model_name = 'tiny_cifar_net_4'
     ## general arguments
     parser.add_argument('--dataset', default='cifar10', type=str, help='dataset name')
     parser.add_argument('--data_root', default=project_dir / 'data', type=str, help='dataset directory')
