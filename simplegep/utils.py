--- conflicted
+++ resolved
@@ -36,16 +36,9 @@
                         help='Differential privacy method: dp_sgd, gep. Default: dp_sgd.')
     parser.add_argument('--private', '-p', action='store_true', help='enable differential privacy')
     parser.add_argument('--dynamic_noise', action='store_true', help='varying noise levels for each epoch')
-<<<<<<< HEAD
-    parser.add_argument('--dynamic_noise_high_factor', default=10., type=float,
-                        help='highest noise factor for varying mechanism')
-    parser.add_argument('--dynamic_noise_low_factor', default=0.1, type=float,
-                        help='lowest noise factor for varying mechanism')
-=======
     parser.add_argument('--dynamic_noise_high_factor', default=10., type=float, help='highest noise factor for varying mechanism')
     parser.add_argument('--dynamic_noise_low_factor', default=0.1, type=float, help='lowest noise factor for varying mechanism')
     parser.add_argument('--decrease_shape', default='linear', type=str, choices=['linear', 'geometric', 'logarithmic'])
->>>>>>> 6029b978
 
     parser.add_argument('--clip_strategy', default='median', type=str, choices=['value', 'median', 'max'],
                         help='clip strategy name: value, median, max')
@@ -53,12 +46,8 @@
     parser.add_argument('--eps', default=8., type=float, help='privacy parameter epsilon')
 
     ## arguments for GEP
-<<<<<<< HEAD
+    parser.add_argument('--embedder', default='svd', type=str, choices=['svd', 'kernel_pca'], help='embedder name for GEP')
     parser.add_argument('--num_basis', default=100, type=int, help='total number of basis elements')
-=======
-    parser.add_argument('--embedder', default='svd', type=str, choices=['svd', 'kernel_pca'], help='embedder name for GEP')
-    parser.add_argument('--num_basis', default=1000, type=int, help='total number of basis elements')
->>>>>>> 6029b978
 
     parser.add_argument('--real_labels', action='store_true', help='use real labels for auxiliary dataset')
     parser.add_argument('--aux_dataset', default='imagenet', type=str,
@@ -68,7 +57,6 @@
 
     args = parser.parse_args()
     return args
-
 
 def load_checkpoint(checkpoint_path: str, net: torch.nn.Module, optimizer):
     checkpoint_path = Path(checkpoint_path)
@@ -148,6 +136,7 @@
     with torch.no_grad():
         pbar = tqdm(enumerate(loader), total=len(loader))
         for batch_idx, (inputs, targets) in pbar:
+
             inputs, targets = inputs.cuda(), targets.cuda()
             outputs = net(inputs)
             loss = loss_function(outputs, targets)
